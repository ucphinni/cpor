--- conflicted
+++ resolved
@@ -1,13 +1,7 @@
 import asyncio
-<<<<<<< HEAD
 from typing import Any, Dict, Optional, Protocol, Sequence, TypeAlias, Union, Callable, cast
 from typing_extensions import TypedDict
 from gmqtt import Client  # type: ignore
-=======
-from typing import Any, Dict, Optional, Sequence
-from gmqtt import Client as MQTTClient
-from gmqtt.mqtt.constants import MQTTv50
->>>>>>> 73f9aadc
 from sqlalchemy.ext.asyncio import AsyncSession, create_async_engine, async_sessionmaker
 from sqlalchemy.orm import declarative_base
 from sqlalchemy import Column, Integer, String, select
@@ -77,6 +71,11 @@
     class_=AsyncSession,
     expire_on_commit=False
 )
+AsyncSessionLocal = async_sessionmaker(
+    bind=engine,
+    class_=AsyncSession,
+    expire_on_commit=False
+)
 
 # MQTT client details
 MQTT_BROKER = "test.mosquitto.org"  # Replace with your broker
@@ -94,6 +93,7 @@
     async with engine.begin() as conn:
         await conn.run_sync(Base.metadata.create_all)
     
+    
     async with AsyncSessionLocal() as session:
         stmt = select(House).where(House.name == "My House")
         result = await session.execute(stmt)
@@ -110,11 +110,13 @@
         stmt = select(House)
         result: ScalarResult[House] = (await session.execute(stmt)).scalars()
         houses: Sequence[House] = result.all()
+        stmt = select(House)
+        result: ScalarResult[House] = (await session.execute(stmt)).scalars()
+        houses: Sequence[House] = result.all()
         for house in houses:
             logging.info(f"House: id={house.id} name={house.name} desc={house.description}")
 
 # MQTT callbacks
-<<<<<<< HEAD
 def on_connect(client: MQTTClientProtocol, flags: Dict[str, Any], rc: int, properties: Optional[Dict[str, Any]]) -> None:
     """Called when the client connects to the broker.
     
@@ -124,24 +126,16 @@
         rc: Return code, 0 indicates success
         properties: Optional MQTT v5.0 properties
     """
-=======
-def on_connect(client: MQTTClient, flags: Dict[str, Any], rc: int, properties: Optional[Dict[str, Any]]) -> None:
->>>>>>> 73f9aadc
     logging.info("Connected to MQTT Broker")
     client.subscribe(MQTT_TOPIC)
 
 def on_message(
-<<<<<<< HEAD
     client: MQTTClientProtocol,
-=======
-    client: MQTTClient,
->>>>>>> 73f9aadc
     topic: str,
     payload: bytes,
     qos: int,
     properties: Optional[Dict[str, Any]]
 ) -> None:
-<<<<<<< HEAD
     """Called when a message is received from the broker.
     
     Args:
@@ -155,11 +149,6 @@
 
 async def main() -> None:
     """Main entry point for the application."""
-=======
-    logging.info(f"Received message on topic {topic}: {payload.decode()}")
-
-async def main() -> None:
->>>>>>> 73f9aadc
     # Setup DB and print sample data
     await create_db_and_sample_house()
     await print_houses()
@@ -176,6 +165,13 @@
         keepalive=60,
         version=MQTTv50
     )
+    await client.connect(
+        host=MQTT_BROKER,
+        port=1883,
+        ssl=False,
+        keepalive=60,
+        version=MQTTv50
+    )
 
     # Run forever
     try:
@@ -184,6 +180,7 @@
     except KeyboardInterrupt:
         logging.info("Disconnecting MQTT client")
         await client.disconnect(reason_code=0)
+        await client.disconnect(reason_code=0)
 
 if __name__ == "__main__":
     asyncio.run(main())